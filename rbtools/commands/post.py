--- conflicted
+++ resolved
@@ -384,7 +384,8 @@
         On success the review request id and url are returned.
         """
         supports_posting_commit_ids = \
-            self.tool.capabilities.has_capability('diffs', 'commit_ids')
+            self.tool.capabilities.has_capability('review_requests',
+                                                  'commit_ids')
 
         if review_request_id:
             review_request = get_review_request(
@@ -744,26 +745,6 @@
         if not diff and not history:
             raise CommandError("There don't seem to be any diffs!")
 
-<<<<<<< HEAD
-        try:
-            diff_validator = api_root.get_diff_validation()
-
-            if with_history:
-                for history_entry in history:
-                    diff_validator.validate_diff(
-                        repository,
-                        history_entry['diff'],
-                        parent_diff=history_entry.get('parent_diff'),
-                        base_dir=base_dir)
-            else:
-                diff_validator.validate_diff(
-                        repository,
-                        diff,
-                        parent_diff=parent_diff,
-                        base_dir=base_dir)
-        except APIError as e:
-            msg_prefix = ''
-=======
         # Validate the diffs to ensure that they can be parsed and that
         # all referenced files can be found.
         #
@@ -793,15 +774,23 @@
 
             try:
                 diff_validator = api_root.get_diff_validation()
-                diff_validator.validate_diff(
-                    repository,
-                    diff,
-                    parent_diff=parent_diff,
-                    base_dir=base_dir,
-                    **validate_kwargs)
+
+                if with_history:
+                    for history_entry in history:
+                        diff_validator.validate_diff(
+                            repository,
+                            history_entry['diff'],
+                            parent_diff=history_entry.get('parent_diff'),
+                            base_dir=base_dir)
+                else:
+                    diff_validator.validate_diff(
+                        repository,
+                        diff,
+                        parent_diff=parent_diff,
+                        base_dir=base_dir,
+                        **validate_kwargs)
             except APIError as e:
                 msg_prefix = ''
->>>>>>> 80b86158
 
                 if e.error_code == 207:
                     msg_prefix = '%s: ' % e.rsp['file']
