--- conflicted
+++ resolved
@@ -804,15 +804,11 @@
 
         base_dir = self.options.basedir or repository_info.base_path
 
-<<<<<<< HEAD
-        if not diff and not history:
-=======
         if repository is None:
             raise CommandError('Could not find the repository on the Review '
                                'Board server.')
 
-        if len(diff) == 0:
->>>>>>> 2419622c
+        if not diff and not history:
             raise CommandError("There don't seem to be any diffs!")
 
         if repository_info.supports_changesets and 'changenum' in diff_info:
