from __future__ import print_function, unicode_literals

import six

import six

from rbtools.api.errors import APIError
from rbtools.clients.errors import MergeError, PushError
from rbtools.commands import Command, CommandError, Option, RB_MAIN
from rbtools.utils.commands import (build_rbtools_cmd_argv,
                                    extract_commit_message,
                                    get_review_request)
from rbtools.utils.console import confirm
from rbtools.utils.graphs import toposort
from rbtools.utils.process import execute
from rbtools.utils.review_request import (get_draft_or_current_value,
                                          get_revisions,
                                          guess_existing_review_request)


class Land(Command):
    """Land changes from a review request onto the remote repository.

    This command takes a review request, applies it to a feature branch,
    merges it with the specified destination branch, and pushes the
    changes to an upstream repository.

    Notes:
        The review request needs to be approved first.

        ``--local`` option can be used to skip the patching step.
    """

    name = 'land'
    author = 'The Review Board Project'
    args = '[<branch-name>]'
    option_list = [
        Option('--dest',
               dest='destination_branch',
               default=None,
               config_key='LAND_DEST_BRANCH',
               help='Specifies the destination branch to land changes on.'),
        Option('-r', '--review-request-id',
               dest='rid',
               metavar='ID',
               default=None,
               help='Specifies the review request ID.'),
        Option('--local',
               dest='is_local',
               action='store_true',
               default=None,
               help='Forces the change to be merged without patching, if '
                    'merging a local branch. Defaults to true unless '
                    '--review-request-id is used.'),
        Option('-p', '--push',
               dest='push',
               action='store_true',
               default=False,
               config_key='LAND_PUSH',
               help='Pushes the branch after landing the change.'),
        Option('-n', '--no-push',
               dest='push',
               action='store_false',
               default=False,
               config_key='LAND_PUSH',
               help='Prevents pushing the branch after landing the change, '
                    'if pushing is enabled by default.'),
        Option('--squash',
               dest='squash',
               action='store_true',
               default=False,
               config_key='LAND_SQUASH',
               help='Squashes history into a single commit.'),
        Option('--no-squash',
               dest='squash',
               action='store_false',
               default=False,
               config_key='LAND_SQUASH',
               help='Disables squashing history into a single commit, '
                    'choosing instead to merge the branch, if squashing is '
                    'enabled by default.'),
        Option('-e', '--edit',
               dest='edit',
               action='store_true',
               default=False,
               help='Invokes the editor to edit the commit message before '
                    'landing the change.'),
        Option('--delete-branch',
               dest='delete_branch',
               action='store_true',
               config_key='LAND_DELETE_BRANCH',
               default=True,
               help="Deletes the local branch after it's landed. Only used if "
                    "landing a local branch. This is the default."),
        Option('--no-delete-branch',
               dest='delete_branch',
               action='store_false',
               config_key='LAND_DELETE_BRANCH',
               default=True,
               help="Prevents the local branch from being deleted after it's "
                    "landed."),
        Option('--dry-run',
               dest='dry_run',
               action='store_true',
               default=False,
               help='Simulates the landing of a change, without actually '
                    'making any changes to the tree.'),
        Option('--recursive',
               dest='recursive',
               action='store_true',
               default=False,
               help='Recursively fetch patches for review requests that the '
                    'specified review request depends on. This is equivalent '
                    'to calling "rbt patch" for each of those review '
                    'requests.',
               added_in='0.8.0'),
        Command.server_options,
        Command.repository_options,
        Command.history_options,
    ]

<<<<<<< HEAD
    def patch(self, review_request_id, with_history):
=======
    def patch(self, review_request_id):
        """Patch a single review request's diff using rbt patch."""
>>>>>>> c09273ec
        patch_command = [RB_MAIN, 'patch']
        patch_command.extend(build_rbtools_cmd_argv(self.options))

        if self.options.edit:
            patch_command.append('-c')
        else:
            patch_command.append('-C')

<<<<<<< HEAD
        if with_history:
            patch_command.append('-H')
        else:
            patch_command.append('-S')

        patch_command.append(review_request_id)
=======
        patch_command.append(six.text_type(review_request_id))
>>>>>>> c09273ec

        rc, output = execute(patch_command, return_error_code=True)

        if rc:
            raise CommandError('Failed to execute "rbt patch":\n%s'
                               % output)

    def can_land(self, review_request):
        """Determine if the review request is land-able.

        A review request can be landed if it is approved or, if the Review
        Board server does not keep track of approval, if the review request
        has a ship-it count.

        This function returns the error with landing the review request or None
        if it can be landed.
        """
        try:
            is_rr_approved = review_request.approved
            approval_failure = review_request.approval_failure
        except AttributeError:
            # The Review Board server is an old version (pre-2.0) that
            # doesn't support the `approved` field. Determining it manually.
            if review_request.ship_it_count == 0:
                is_rr_approved = False
                approval_failure = ('review request has not been marked '
                                    '"Ship It!"')
            else:
                is_rr_approved = True
        finally:
            if not is_rr_approved:
                return approval_failure

        return None

    def land(self, destination_branch, review_request, source_branch=None,
             squash=False, edit=False, delete_branch=True, dry_run=False):
        """Land an individual review request."""
        if source_branch:
            review_commit_message = extract_commit_message(review_request)
            author = review_request.get_submitter()

            if squash:
                print('Squashing branch "%s" into "%s".'
                      % (source_branch, destination_branch))
            else:
                print('Merging branch "%s" into "%s".'
                      % (source_branch, destination_branch))

            if not dry_run:
                try:
                    self.tool.merge(source_branch,
                                    destination_branch,
                                    review_commit_message,
                                    author,
                                    squash,
                                    edit)
                except MergeError as e:
                    raise CommandError(six.text_type(e))

            if delete_branch:
                print('Deleting merged branch "%s".' % source_branch)

                if not dry_run:
                    self.tool.delete_branch(source_branch, merged_only=False)
        else:
            print('Applying patch from review request %s.' % review_request.id)

            if not dry_run:
                self.patch(review_request.id)

        print('Review request %s has landed on "%s".' %
              (review_request.id, self.options.destination_branch))

    def main(self, branch_name=None, *args):
        """Run the command."""
        self.cmd_args = list(args)

        if branch_name:
            self.cmd_args.insert(0, branch_name)

        repository_info, self.tool = self.initialize_scm_tool(
            client_name=self.options.repository_type)
        server_url = self.get_server_url(repository_info, self.tool)
        api_client, api_root = self.get_api(server_url)
        self.setup_tool(self.tool, api_root=api_root)

<<<<<<< HEAD
        dry_run = self.options.dry_run

        # If we are squashing into a single commit, then there is not point
        # using the review request's commit history.
        with_history = (not self.options.squash and
                        self.should_use_history(self.tool, server_url))

=======
>>>>>>> c09273ec
        # Check if repository info on reviewboard server match local ones.
        repository_info = repository_info.find_server_repository_info(api_root)

        if (not self.tool.can_merge or
            not self.tool.can_push_upstream or
            not self.tool.can_delete_branch):
            raise CommandError('This command does not support %s repositories.'
                               % self.tool.name)

        if self.tool.has_pending_changes():
            raise CommandError('Working directory is not clean.')

        if not self.options.destination_branch:
            raise CommandError('Please specify a destination branch.')

        if self.options.rid:
            is_local = branch_name is not None
            review_request_id = self.options.rid
        else:
            review_request = guess_existing_review_request(
                repository_info,
                self.options.repository_name,
                api_root,
                api_client,
                self.tool,
                get_revisions(self.tool, self.cmd_args),
                guess_summary=False,
                guess_description=False,
                is_fuzzy_match_func=self._ask_review_request_match)

            if not review_request or not review_request.id:
                raise CommandError('Could not determine the existing review '
                                   'request URL to land.')

            review_request_id = review_request.id
            is_local = True

        review_request = get_review_request(review_request_id, api_root)

        if self.options.is_local is not None:
            is_local = self.options.is_local

<<<<<<< HEAD
        destination_branch = self.options.destination_branch

        if not destination_branch:
            raise CommandError('Please specify a destination branch.')

        if is_local or with_history:
=======
        if is_local:
>>>>>>> c09273ec
            if branch_name is None:
                branch_name = self.tool.get_current_branch()

            if branch_name == self.options.destination_branch:
                raise CommandError('The local branch cannot be merged onto '
                                   'itself. Try a different local branch or '
                                   'destination branch.')
<<<<<<< HEAD

        review_request = get_review_request(request_id, api_root)

        try:
            is_rr_approved = review_request.approved
            approval_failure = review_request.approval_failure
        except AttributeError:
            # The Review Board server is an old version (pre-2.0) that
            # doesn't support the `approved` field. Determining it manually.
            if review_request.ship_it_count == 0:
                is_rr_approved = False
                approval_failure = \
                    'The review request has not been marked "Ship It!"'
            else:
                is_rr_approved = True
        finally:
            if not is_rr_approved:
                raise CommandError(approval_failure)

        if is_local:
            if self.options.squash:
                print('Squashing branch "%s" into "%s"'
                      % (branch_name, destination_branch))
            else:
                print('Merging branch "%s" into "%s"'
                      % (branch_name, destination_branch))
        else:
            print('Applying patch from review request %s' % request_id)

            if not dry_run:
                self.patch(request_id, with_history)

        if is_local or with_history:
            if not dry_run:
                try:
                    author = review_request.submitter_name_and_email
                    review_commit_message = extract_commit_message(
                        review_request)

                    self.tool.merge(branch_name,
                                    destination_branch,
                                    review_commit_message,
                                    author,
                                    self.options.squash,
                                    self.options.edit)
                except APIError as e:
                    raise CommandError(
                        'Could not fetch review request submitter: %s' % e)
                except MergeError as e:
                    raise CommandError(six.text_type(e))

            if self.options.delete_branch:
                print('Deleting merged branch "%s"' % branch_name)

                if not dry_run:
                    self.tool.delete_branch(branch_name, merged_only=False)
=======
        else:
            branch_name = None

        land_error = self.can_land(review_request)

        if land_error is not None:
            raise CommandError('Cannot land review request %s: %s'
                               % (review_request_id, land_error))

        if self.options.recursive:
            # The dependency graph shows us which review requests depend on
            # which other ones. What we are actually after is the order to land
            # them in, which is the topological sorting order of the converse
            # graph. It just so happens that if we reverse the topological sort
            # of a graph, it is a valid topological sorting of the converse
            # graph, so we don't have to compute the converse graph.
            dependency_graph = review_request.build_dependency_graph()
            dependencies = toposort(dependency_graph)[1:]

            if dependencies:
                print('Recursively landing dependencies of review request %s.'
                      % review_request_id)

                for dependency in dependencies:
                    land_error = self.can_land(dependency)

                    if land_error is not None:
                        raise CommandError(
                            'Aborting recursive land of review request %s.\n'
                            'Review request %s cannot be landed: %s'
                            % (review_request_id, dependency.id, land_error))

                for dependency in reversed(dependencies):
                    self.land(self.options.destination_branch,
                              dependency,
                              None,
                              self.options.squash,
                              self.options.edit,
                              self.options.delete_branch,
                              self.options.dry_run)

        self.land(self.options.destination_branch,
                  review_request,
                  branch_name,
                  self.options.squash,
                  self.options.edit,
                  self.options.delete_branch,
                  self.options.dry_run)
>>>>>>> c09273ec

        if self.options.push:
            print('Pushing branch "%s" upstream'
                  % self.options.destination_branch)

            if not self.options.dry_run:
                try:
                    self.tool.push_upstream(self.options.destination_branch)
                except PushError as e:
                    raise CommandError(six.text_type(e))
<<<<<<< HEAD

        print('Review request %s has landed on "%s".' %
              (request_id, destination_branch))
=======
>>>>>>> c09273ec

    def _ask_review_request_match(self, review_request):
        return confirm(
            'Land Review Request #%s: "%s"? '
            % (review_request.id,
               get_draft_or_current_value('summary', review_request)))<|MERGE_RESOLUTION|>--- conflicted
+++ resolved
@@ -1,6 +1,4 @@
 from __future__ import print_function, unicode_literals
-
-import six
 
 import six
 
@@ -119,12 +117,8 @@
         Command.history_options,
     ]
 
-<<<<<<< HEAD
     def patch(self, review_request_id, with_history):
-=======
-    def patch(self, review_request_id):
         """Patch a single review request's diff using rbt patch."""
->>>>>>> c09273ec
         patch_command = [RB_MAIN, 'patch']
         patch_command.extend(build_rbtools_cmd_argv(self.options))
 
@@ -133,16 +127,12 @@
         else:
             patch_command.append('-C')
 
-<<<<<<< HEAD
         if with_history:
             patch_command.append('-H')
         else:
             patch_command.append('-S')
 
-        patch_command.append(review_request_id)
-=======
         patch_command.append(six.text_type(review_request_id))
->>>>>>> c09273ec
 
         rc, output = execute(patch_command, return_error_code=True)
 
@@ -179,7 +169,8 @@
         return None
 
     def land(self, destination_branch, review_request, source_branch=None,
-             squash=False, edit=False, delete_branch=True, dry_run=False):
+             squash=False, edit=False, delete_branch=True, dry_run=False,
+             with_history=True):
         """Land an individual review request."""
         if source_branch:
             review_commit_message = extract_commit_message(review_request)
@@ -230,16 +221,11 @@
         api_client, api_root = self.get_api(server_url)
         self.setup_tool(self.tool, api_root=api_root)
 
-<<<<<<< HEAD
-        dry_run = self.options.dry_run
-
         # If we are squashing into a single commit, then there is not point
         # using the review request's commit history.
         with_history = (not self.options.squash and
                         self.should_use_history(self.tool, server_url))
 
-=======
->>>>>>> c09273ec
         # Check if repository info on reviewboard server match local ones.
         repository_info = repository_info.find_server_repository_info(api_root)
 
@@ -282,16 +268,12 @@
         if self.options.is_local is not None:
             is_local = self.options.is_local
 
-<<<<<<< HEAD
         destination_branch = self.options.destination_branch
 
         if not destination_branch:
             raise CommandError('Please specify a destination branch.')
 
         if is_local or with_history:
-=======
-        if is_local:
->>>>>>> c09273ec
             if branch_name is None:
                 branch_name = self.tool.get_current_branch()
 
@@ -299,64 +281,6 @@
                 raise CommandError('The local branch cannot be merged onto '
                                    'itself. Try a different local branch or '
                                    'destination branch.')
-<<<<<<< HEAD
-
-        review_request = get_review_request(request_id, api_root)
-
-        try:
-            is_rr_approved = review_request.approved
-            approval_failure = review_request.approval_failure
-        except AttributeError:
-            # The Review Board server is an old version (pre-2.0) that
-            # doesn't support the `approved` field. Determining it manually.
-            if review_request.ship_it_count == 0:
-                is_rr_approved = False
-                approval_failure = \
-                    'The review request has not been marked "Ship It!"'
-            else:
-                is_rr_approved = True
-        finally:
-            if not is_rr_approved:
-                raise CommandError(approval_failure)
-
-        if is_local:
-            if self.options.squash:
-                print('Squashing branch "%s" into "%s"'
-                      % (branch_name, destination_branch))
-            else:
-                print('Merging branch "%s" into "%s"'
-                      % (branch_name, destination_branch))
-        else:
-            print('Applying patch from review request %s' % request_id)
-
-            if not dry_run:
-                self.patch(request_id, with_history)
-
-        if is_local or with_history:
-            if not dry_run:
-                try:
-                    author = review_request.submitter_name_and_email
-                    review_commit_message = extract_commit_message(
-                        review_request)
-
-                    self.tool.merge(branch_name,
-                                    destination_branch,
-                                    review_commit_message,
-                                    author,
-                                    self.options.squash,
-                                    self.options.edit)
-                except APIError as e:
-                    raise CommandError(
-                        'Could not fetch review request submitter: %s' % e)
-                except MergeError as e:
-                    raise CommandError(six.text_type(e))
-
-            if self.options.delete_branch:
-                print('Deleting merged branch "%s"' % branch_name)
-
-                if not dry_run:
-                    self.tool.delete_branch(branch_name, merged_only=False)
-=======
         else:
             branch_name = None
 
@@ -396,7 +320,8 @@
                               self.options.squash,
                               self.options.edit,
                               self.options.delete_branch,
-                              self.options.dry_run)
+                              self.options.dry_run,
+                              with_history)
 
         self.land(self.options.destination_branch,
                   review_request,
@@ -404,8 +329,8 @@
                   self.options.squash,
                   self.options.edit,
                   self.options.delete_branch,
-                  self.options.dry_run)
->>>>>>> c09273ec
+                  self.options.dry_run,
+                  with_history)
 
         if self.options.push:
             print('Pushing branch "%s" upstream'
@@ -416,12 +341,6 @@
                     self.tool.push_upstream(self.options.destination_branch)
                 except PushError as e:
                     raise CommandError(six.text_type(e))
-<<<<<<< HEAD
-
-        print('Review request %s has landed on "%s".' %
-              (request_id, destination_branch))
-=======
->>>>>>> c09273ec
 
     def _ask_review_request_match(self, review_request):
         return confirm(
