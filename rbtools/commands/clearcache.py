--- conflicted
+++ resolved
@@ -20,11 +20,7 @@
 
     def main(self):
         """Unlink the API cache's path."""
-<<<<<<< HEAD
-        clear_cache(self.options.cache_location
-=======
         if self.options.cache_location:
             clear_cache(self.options.cache_location)
         else:
-            clear_cache()
->>>>>>> 1a59df8d
+            clear_cache()