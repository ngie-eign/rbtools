--- conflicted
+++ resolved
@@ -200,7 +200,6 @@
     ENCODED_COUNTER_URL_RE = re.compile('reviewboard.url\.(\S+)')
 
     REVISION_CURRENT_SYNC = '--rbtools-current-sync'
-    REVISION_DEFAULT_CLN = 'default'
     REVISION_PENDING_CLN_PREFIX = '--rbtools-pending-cln:'
     REVISION_DEFAULT_CLN = 'default'
 
@@ -331,13 +330,8 @@
         if n_revs == 0:
             return {
                 'base': self.REVISION_CURRENT_SYNC,
-<<<<<<< HEAD
                 'tip': (self.REVISION_PENDING_CLN_PREFIX +
                         self.REVISION_DEFAULT_CLN)
-=======
-                'tip': self.REVISION_PENDING_CLN_PREFIX +
-                       self.REVISION_DEFAULT_CLN,
->>>>>>> 2cf7aafc
             }
         elif n_revs == 1:
             # A single specified CLN can be any of submitted, pending, or
@@ -641,25 +635,9 @@
                                ignore_unmodified=True)
             diff_lines += dl
 
-<<<<<<< HEAD
-        # For pending changesets, report the change number to the reviewboard
-        # server when posting. This is used to extract the changeset
-        # description server-side. Ideally we'd change this to remove the
-        # server-side implementation and just implement --guess-summary and
-        # --guess-description, but that would create a lot of unhappy users.
-        if cl_is_pending and tip != self.REVISION_DEFAULT_CLN:
-            changenum = str(tip)
-        else:
-            changenum = None
-
         return {
             'diff': b''.join(diff_lines),
-            'changenum': changenum,
-=======
-        return {
-            'diff': ''.join(diff_lines),
             'changenum': self.get_changenum(revisions),
->>>>>>> 2cf7aafc
         }
 
     def get_changenum(self, revisions):
