--- conflicted
+++ resolved
@@ -1232,7 +1232,6 @@
         """
         return execute(cmdline, cwd=self._git_toplevel, *args, **kwargs)
 
-<<<<<<< HEAD
     def get_commit_history(self, revisions):
         """Return the commit history specified by the revisions.
 
@@ -1332,7 +1331,7 @@
             history.append(entry)
 
         return history
-=======
+
     def _get_remote(self, local_branch):
         """Return the remote for a given branch.
 
@@ -1402,5 +1401,4 @@
                                 'nearest upstream remote branch.')
                 return all_remotes[0]
         else:
-            raise SCMError('This clone has no configured remotes.')
->>>>>>> 9f011e63
+            raise SCMError('This clone has no configured remotes.')