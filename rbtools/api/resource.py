--- conflicted
+++ resolved
@@ -540,7 +540,6 @@
 
         return request
 
-<<<<<<< HEAD
     @request_method_decorator
     def create_empty_diffset(self, **kwargs):
         """Create an empty DiffSet for use with commit histories."""
@@ -549,11 +548,6 @@
 
         return request
 
-RESOURCE_MAP['application/vnd.reviewboard.org.diffs'] = DiffListResource
-
-=======
->>>>>>> 05d3aa4b
-
 @resource_mimetype('application/vnd.reviewboard.org.diff')
 class DiffResource(ItemResource):
     """The Diff resource specific base class.
@@ -569,7 +563,7 @@
         return request
 
 
-<<<<<<< HEAD
+
 class DiffCommitListResource(ListResource):
     """The Commit List resource specific base class.
 
@@ -624,10 +618,7 @@
 RESOURCE_MAP['application/vnd.reviewboard.org.diff-commit'] = \
     DiffCommitResource
 
-
-=======
 @resource_mimetype('application/vnd.reviewboard.org.file')
->>>>>>> 05d3aa4b
 class FileDiffResource(ItemResource):
     """The File Diff resource specific base class."""
     @request_method_decorator
